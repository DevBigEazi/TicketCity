--- conflicted
+++ resolved
@@ -21,54 +21,38 @@
      * @dev Emitted when a new ticket is created
      */
     event TicketCreated(
-<<<<<<< HEAD
-        uint256 indexed eventId, address indexed creator, address ticketNFTAddr, uint256 ticketFee, string ticketType
-=======
         uint256 indexed _eventId,
         address indexed _creator,
         address _ticketNFTAddr,
         uint256 _ticketFee,
         string _ticketType
->>>>>>> 5099e603
     );
 
     /**
      * @dev Emitted when a ticket is purchased
      */
-<<<<<<< HEAD
-    event TicketPurchased(uint256 indexed eventId, address indexed buyer, uint256 price);
-=======
     event TicketPurchased(
         uint256 indexed _eventId,
         address indexed _buyer,
         uint256 _price
     );
->>>>>>> 5099e603
 
     /**
      * @dev Emitted when an attendee is verified
      */
-<<<<<<< HEAD
-    event AttendeeVerified(uint256 indexed eventId, address indexed attendee, uint256 timestamp);
-=======
     event AttendeeVerified(
         uint256 indexed _eventId,
         address indexed _attendee,
         uint256 _timestamp
     );
->>>>>>> 5099e603
 
     /**
      * @dev Emitted when a verification code is set for an event
      */
-<<<<<<< HEAD
-    event VerificationCodeSet(uint256 indexed eventId, bytes32 verificationCode);
-=======
     event VerificationCodeSet(
         uint256 indexed _eventId,
         bytes32 _verificationCode
     );
->>>>>>> 5099e603
 
     /**
      * @dev Emitted when the owner withdraws platform revenue
@@ -89,17 +73,30 @@
     /**
      * @dev Emitted when event is flagged by an attendee
      */
-    event EventFlagged(uint256 indexed _eventId, address indexed _flagger, uint256 _flagTime, uint256 _weight);
+    event EventFlagged(
+        uint256 indexed _eventId,
+        address indexed _flagger,
+        uint256 _flagTime,
+        uint256 _weight
+    );
 
     /**
      * @dev Emitted when reputation score changes
      */
-    event ReputationChanged(address indexed _user, int256 _newReputationScore, int256 _change);
+    event ReputationChanged(
+        address indexed _user,
+        int256 _newReputationScore,
+        int256 _change
+    );
 
     /**
      * @dev Emitted when stake is refunded to an organizer
      */
-    event StakeRefunded(uint256 indexed _eventId, address indexed _organiser, uint256 _amount);
+    event StakeRefunded(
+        uint256 indexed _eventId,
+        address indexed _organiser,
+        uint256 _amount
+    );
 
     /**
      * @dev Emitted when an organizer is blacklisted
@@ -109,17 +106,29 @@
     /**
      * @dev Emitted when an organizer is unblacklisted
      */
-    event OrganizerUnblacklisted(address indexed _organiser, uint256 _timestamp);
+    event OrganizerUnblacklisted(
+        address indexed _organiser,
+        uint256 _timestamp
+    );
 
     /**
      * @dev Emitted when an event is confirmed as a scam by the contract owner
      */
-    event EventConfirmedAsScam(uint256 indexed _eventId, uint256 _confirmationTime, string _details);
+    event EventConfirmedAsScam(
+        uint256 indexed _eventId,
+        uint256 _confirmationTime,
+        string _details
+    );
 
     /**
      * @dev Emitted when a refund is claimed for a scam event
      */
-    event RefundClaimed(uint256 indexed _eventId, address indexed _attendee, uint256 _totalAmount, uint256 _stakeShare);
+    event RefundClaimed(
+        uint256 indexed _eventId,
+        address indexed _attendee,
+        uint256 _totalAmount,
+        uint256 _stakeShare
+    );
 
     /**
      * @dev Emitted when platform revenue is collected from scam events
@@ -129,5 +138,9 @@
     /**
      * @dev Emitted when manual review is requested by organizer
      */
-    event ManualReviewRequested(uint256 indexed _eventId, address indexed _organiser, string _explanation);
+    event ManualReviewRequested(
+        uint256 indexed _eventId,
+        address indexed _organiser,
+        string _explanation
+    );
 }